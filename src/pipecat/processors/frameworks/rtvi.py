#
# Copyright (c) 2024, Daily
#
# SPDX-License-Identifier: BSD 2-Clause License
#

import asyncio

from typing import Any, Awaitable, Callable, Dict, List, Literal, Optional, Union
from pydantic import BaseModel, Field, PrivateAttr, ValidationError

from pipecat.frames.frames import (
    BotInterruptionFrame,
    CancelFrame,
    EndFrame,
    Frame,
    InterimTranscriptionFrame,
    StartFrame,
    SystemFrame,
    TranscriptionFrame,
    TransportMessageFrame,
    UserStartedSpeakingFrame,
    FunctionCallResultFrame,
    UserStoppedSpeakingFrame)
from pipecat.processors.frame_processor import FrameDirection, FrameProcessor

from loguru import logger

RTVI_PROTOCOL_VERSION = "0.1"

ActionResult = Union[bool, int, float, str, list, dict]


class RTVIServiceOption(BaseModel):
    name: str
    type: Literal["bool", "number", "string", "array", "object"]
    handler: Callable[["RTVIProcessor", str, "RTVIServiceOptionConfig"],
                      Awaitable[None]] = Field(exclude=True)


class RTVIService(BaseModel):
    name: str
    options: List[RTVIServiceOption]
    _options_dict: Dict[str, RTVIServiceOption] = PrivateAttr(default={})

    def model_post_init(self, __context: Any) -> None:
        self._options_dict = {}
        for option in self.options:
            self._options_dict[option.name] = option
        return super().model_post_init(__context)


class RTVIActionArgumentData(BaseModel):
    name: str
    value: Any


class RTVIActionArgument(BaseModel):
    name: str
    type: Literal["bool", "number", "string", "array", "object"]


class RTVIAction(BaseModel):
    service: str
    action: str
    arguments: List[RTVIActionArgument] = []
    result: Literal["bool", "number", "string", "array", "object"]
    handler: Callable[["RTVIProcessor", str, Dict[str, Any]],
                      Awaitable[ActionResult]] = Field(exclude=True)
    _arguments_dict: Dict[str, RTVIActionArgument] = PrivateAttr(default={})

    def model_post_init(self, __context: Any) -> None:
        self._arguments_dict = {}
        for arg in self.arguments:
            self._arguments_dict[arg.name] = arg
        return super().model_post_init(__context)


#
# Client -> Pipecat messages.
#


class RTVIServiceOptionConfig(BaseModel):
    name: str
    value: Any


class RTVIServiceConfig(BaseModel):
    service: str
    options: List[RTVIServiceOptionConfig]


class RTVIConfig(BaseModel):
    config: List[RTVIServiceConfig]


class RTVIActionRunArgument(BaseModel):
    name: str
    value: Any


class RTVIActionRun(BaseModel):
    service: str
    action: str
    arguments: Optional[List[RTVIActionRunArgument]] = None


class RTVIMessage(BaseModel):
    label: Literal["rtvi-ai"] = "rtvi-ai"
    type: str
    id: str
    data: Optional[Dict[str, Any]] = None

#
# Pipecat -> Client responses and messages.
#


class RTVIErrorResponseData(BaseModel):
    error: Optional[str] = None


class RTVIErrorResponse(BaseModel):
    label: Literal["rtvi-ai"] = "rtvi-ai"
    type: Literal["error-response"] = "error-response"
    id: str
    data: RTVIErrorResponseData


class RTVIErrorData(BaseModel):
    message: str


class RTVIError(BaseModel):
    label: Literal["rtvi-ai"] = "rtvi-ai"
    type: Literal["error"] = "error"
    data: RTVIErrorData


class RTVIDescribeConfigData(BaseModel):
    config: List[RTVIService]


class RTVIDescribeConfig(BaseModel):
    label: Literal["rtvi-ai"] = "rtvi-ai"
    type: Literal["config-available"] = "config-available"
    id: str
    data: RTVIDescribeConfigData


class RTVIDescribeActionsData(BaseModel):
    actions: List[RTVIAction]


class RTVIDescribeActions(BaseModel):
    label: Literal["rtvi-ai"] = "rtvi-ai"
    type: Literal["actions-available"] = "actions-available"
    id: str
    data: RTVIDescribeActionsData


class RTVIConfigResponse(BaseModel):
    label: Literal["rtvi-ai"] = "rtvi-ai"
    type: Literal["config"] = "config"
    id: str
    data: RTVIConfig


class RTVIActionResponseData(BaseModel):
    result: ActionResult


class RTVIActionResponse(BaseModel):
    label: Literal["rtvi-ai"] = "rtvi-ai"
    type: Literal["action-response"] = "action-response"
    id: str
    data: RTVIActionResponseData

class RTVIBotReadyData(BaseModel):
    version: str
    config: List[RTVIServiceConfig]


class RTVIBotReady(BaseModel):
    label: Literal["rtvi-ai"] = "rtvi-ai"
    type: Literal["bot-ready"] = "bot-ready"
    data: RTVIBotReadyData

    
class RTVILLMFunctionCallMessageData(BaseModel):
    function_name: str
    tool_call_id: str
    args: dict
    
    
class RTVILLMFunctionCallMessage(BaseModel):
    label: Literal["rtvi-ai"] = "rtvi-ai"
    type: Literal["llm-function-call"] = "llm-function-call"
    data: RTVILLMFunctionCallMessageData


class RTVILLMFunctionCallStartMessageData(BaseModel):
        function_name: str
        
    
class RTVILLMFunctionCallStartMessage(BaseModel):
    label: Literal["rtvi-ai"] = "rtvi-ai"
    type: Literal["llm-function-call-start"] = "llm-function-call-start"
    data: RTVILLMFunctionCallStartMessageData

class RTVILLMFunctionCallResultData(BaseModel):
    function_name: str
    tool_call_id: str
    arguments: dict
    result: dict


class RTVITranscriptionMessageData(BaseModel):
    text: str
    user_id: str
    timestamp: str
    final: bool


class RTVITranscriptionMessage(BaseModel):
    label: Literal["rtvi-ai"] = "rtvi-ai"
    type: Literal["user-transcription"] = "user-transcription"
    data: RTVITranscriptionMessageData


class RTVIUserStartedSpeakingMessage(BaseModel):
    label: Literal["rtvi-ai"] = "rtvi-ai"
    type: Literal["user-started-speaking"] = "user-started-speaking"


class RTVIUserStoppedSpeakingMessage(BaseModel):
    label: Literal["rtvi-ai"] = "rtvi-ai"
    type: Literal["user-stopped-speaking"] = "user-stopped-speaking"


class RTVIProcessor(FrameProcessor):

    def __init__(self, config: RTVIConfig):
        super().__init__()
        self._config = config

        self._pipeline: FrameProcessor | None = None

        self._registered_actions: Dict[str, RTVIAction] = {}
        self._registered_services: Dict[str, RTVIService] = {}

        self._frame_handler_task = self.get_event_loop().create_task(self._frame_handler())
        self._frame_queue = asyncio.Queue()

    def register_action(self, action: RTVIAction):
        id = self._action_id(action.service, action.action)
        self._registered_actions[id] = action

    def register_service(self, service: RTVIService):
        self._registered_services[service.name] = service

<<<<<<< HEAD
=======
    async def interrupt_bot(self):
        await self.push_frame(BotInterruptionFrame(), FrameDirection.UPSTREAM)

    async def push_frame(self, frame: Frame, direction: FrameDirection = FrameDirection.DOWNSTREAM):
        if isinstance(frame, SystemFrame):
            await super().push_frame(frame, direction)
        else:
            await self._internal_push_frame(frame, direction)

>>>>>>> a42d0c99
    async def process_frame(self, frame: Frame, direction: FrameDirection):
        await super().process_frame(frame, direction)

        # Specific system frames
        if isinstance(frame, CancelFrame):
            await self._cancel(frame)
            await self.push_frame(frame, direction)
        # All other system frames
        elif isinstance(frame, SystemFrame):
            await self.push_frame(frame, direction)
        # Control frames
        elif isinstance(frame, StartFrame):
            await self._start(frame)
            await self.push_frame(frame, direction)
        elif isinstance(frame, EndFrame):
            # Push EndFrame before stop(), because stop() waits on the task to
            # finish and the task finishes when EndFrame is processed.
            await self.push_frame(frame, direction)
            await self._stop(frame)
        elif isinstance(frame, UserStartedSpeakingFrame) or isinstance(frame, UserStoppedSpeakingFrame):
            await self._handle_interruptions(frame)
            await self.push_frame(frame, direction)
        # Data frames
        elif isinstance(frame, TransportMessageFrame):
            await self._handle_message(frame)
        elif isinstance(frame, TranscriptionFrame) or isinstance(frame, InterimTranscriptionFrame):
            await self._handle_transcriptions(frame)
            await self.push_frame(frame, direction)
        # Other frames
        else:
            await self.push_frame(frame, direction)

    async def handle_function_call(self, function_name, tool_call_id, arguments, context, result_callback):
        fn = RTVILLMFunctionCallMessageData(function_name=function_name, tool_call_id=tool_call_id, args=arguments)
        message = RTVILLMFunctionCallMessage(data=fn)
        frame = TransportMessageFrame(message=message.model_dump())
        await self.push_frame(frame)
    
    async def handle_function_call_start(self, function_name):
        fn = RTVILLMFunctionCallStartMessageData(function_name=function_name)
        message = RTVILLMFunctionCallStartMessage(data=fn)
        frame = TransportMessageFrame(message=message.model_dump())
        await self.push_frame(frame)
        
    async def cleanup(self):
        if self._pipeline:
            await self._pipeline.cleanup()

    async def _start(self, frame: StartFrame):
        await self._update_config(self._config)
        await self._send_bot_ready()

    async def _stop(self, frame: EndFrame):
        await self._frame_handler_task

    async def _cancel(self, frame: CancelFrame):
        self._frame_handler_task.cancel()
        await self._frame_handler_task

    async def _internal_push_frame(
            self,
            frame: Frame | None,
            direction: FrameDirection | None = FrameDirection.DOWNSTREAM):
        await self._frame_queue.put((frame, direction))

    async def _frame_handler(self):
        running = True
        while running:
            try:
                (frame, direction) = await self._frame_queue.get()
                await super().push_frame(frame, direction)
                self._frame_queue.task_done()
                running = not isinstance(frame, EndFrame)
            except asyncio.CancelledError:
                break

    async def _handle_transcriptions(self, frame: Frame):
        # TODO(aleix): Once we add support for using custom pipelines, the STTs will
        # be in the pipeline after this processor.

        message = None
        if isinstance(frame, TranscriptionFrame):
            message = RTVITranscriptionMessage(
                data=RTVITranscriptionMessageData(
                    text=frame.text,
                    user_id=frame.user_id,
                    timestamp=frame.timestamp,
                    final=True))
        elif isinstance(frame, InterimTranscriptionFrame):
            message = RTVITranscriptionMessage(
                data=RTVITranscriptionMessageData(
                    text=frame.text,
                    user_id=frame.user_id,
                    timestamp=frame.timestamp,
                    final=False))

        if message:
            frame = TransportMessageFrame(message=message.model_dump(exclude_none=True))
            await self.push_frame(frame)

    async def _handle_interruptions(self, frame: Frame):
        message = None
        if isinstance(frame, UserStartedSpeakingFrame):
            message = RTVIUserStartedSpeakingMessage()
        elif isinstance(frame, UserStoppedSpeakingFrame):
            message = RTVIUserStoppedSpeakingMessage()

        if message:
            frame = TransportMessageFrame(message=message.model_dump(exclude_none=True))
            await self.push_frame(frame)

    async def _handle_message(self, frame: TransportMessageFrame):
        try:
            message = RTVIMessage.model_validate(frame.message)
        except ValidationError as e:
            await self._send_error(f"Invalid incoming message: {e}")
            logger.warning(f"Invalid incoming  message: {e}")
            return

        try:
            match message.type:
                case "describe-actions":
                    await self._handle_describe_actions(message.id)
                case "describe-config":
                    await self._handle_describe_config(message.id)
                case "get-config":
                    await self._handle_get_config(message.id)
                case "update-config":
                    config = RTVIConfig.model_validate(message.data)
                    await self._handle_update_config(message.id, config)
                case "action":
                    action = RTVIActionRun.model_validate(message.data)
                    await self._handle_action(message.id, action)
                case "llm-function-call-result":
                    data = RTVILLMFunctionCallResultData.model_validate(message.data)
                    await self._handle_function_call_result(data)
                    
                case _:
                    await self._send_error_response(message.id, f"Unsupported type {message.type}")

        except ValidationError as e:
            await self._send_error_response(message.id, f"Invalid incoming message: {e}")
            logger.warning(f"Invalid incoming  message: {e}")
        except Exception as e:
            await self._send_error_response(message.id, f"Exception processing message: {e}")
            logger.warning(f"Exception processing message: {e}")

    async def _handle_describe_config(self, request_id: str):
        services = list(self._registered_services.values())
        message = RTVIDescribeConfig(id=request_id, data=RTVIDescribeConfigData(config=services))
        frame = TransportMessageFrame(message=message.model_dump(exclude_none=True))
        await self.push_frame(frame)

    async def _handle_describe_actions(self, request_id: str):
        actions = list(self._registered_actions.values())
        message = RTVIDescribeActions(id=request_id, data=RTVIDescribeActionsData(actions=actions))
        frame = TransportMessageFrame(message=message.model_dump(exclude_none=True))
        await self.push_frame(frame)

    async def _handle_get_config(self, request_id: str):
        message = RTVIConfigResponse(id=request_id, data=self._config)
        frame = TransportMessageFrame(message=message.model_dump(exclude_none=True))
        await self.push_frame(frame)

    def _update_config_option(self, service: str, config: RTVIServiceOptionConfig):
        for service_config in self._config.config:
            if service_config.service == service:
                for option_config in service_config.options:
                    if option_config.name == config.name:
                        option_config.value = config.value
                        return
                # If we couldn't find a value for this config, we simply need to
                # add it.
                service_config.options.append(config)

    async def _update_service_config(self, config: RTVIServiceConfig):
        service = self._registered_services[config.service]
        for option in config.options:
            handler = service._options_dict[option.name].handler
            await handler(self, service.name, option)
            self._update_config_option(service.name, option)

    async def _update_config(self, data: RTVIConfig):
        for service_config in data.config:
            await self._update_service_config(service_config)

    async def _handle_update_config(self, request_id: str, data: RTVIConfig):
        # NOTE(aleix): The bot might be talking while we receive a new
        # config. Let's interrupt it for now and update the config. Another
        # solution is to wait until the bot stops speaking and then apply the
        # config, but this definitely is more complicated to achieve.
        await self.interrupt_bot()
        await self._update_config(data)
        await self._handle_get_config(request_id)
    
    async def _handle_function_call_result(self, data):
        frame = FunctionCallResultFrame(
        function_name=data.function_name,
        tool_call_id=data.tool_call_id,
        arguments=data.arguments,
        result=data.result)
        await self.push_frame(frame)

    async def _handle_action(self, request_id: str, data: RTVIActionRun):
        action_id = self._action_id(data.service, data.action)
        if action_id not in self._registered_actions:
            await self._send_error_response(request_id, f"Action {action_id} not registered")
            return
        action = self._registered_actions[action_id]
        arguments = {}
        if data.arguments:
            for arg in data.arguments:
                arguments[arg.name] = arg.value
        result = await action.handler(self, action.service, arguments)
        message = RTVIActionResponse(id=request_id, data=RTVIActionResponseData(result=result))
        frame = TransportMessageFrame(message=message.model_dump(exclude_none=True))
        await self.push_frame(frame)

    async def _send_bot_ready(self):
        message = RTVIBotReady(
            data=RTVIBotReadyData(
                version=RTVI_PROTOCOL_VERSION,
                config=self._config.config))
        frame = TransportMessageFrame(message=message.model_dump(exclude_none=True))
        await self.push_frame(frame)

    async def _send_error(self, error: str):
        message = RTVIError(data=RTVIErrorData(message=error))
        frame = TransportMessageFrame(message=message.model_dump(exclude_none=True))
        await self.push_frame(frame)

    async def _send_error_response(self, id: str, error: str):
        message = RTVIErrorResponse(id=id, data=RTVIErrorResponseData(error=error))
        frame = TransportMessageFrame(message=message.model_dump(exclude_none=True))
        await self.push_frame(frame)

    def _action_id(self, service: str, action: str) -> str:
        return f"{service}/{action}"<|MERGE_RESOLUTION|>--- conflicted
+++ resolved
@@ -260,8 +260,7 @@
     def register_service(self, service: RTVIService):
         self._registered_services[service.name] = service
 
-<<<<<<< HEAD
-=======
+
     async def interrupt_bot(self):
         await self.push_frame(BotInterruptionFrame(), FrameDirection.UPSTREAM)
 
@@ -271,7 +270,6 @@
         else:
             await self._internal_push_frame(frame, direction)
 
->>>>>>> a42d0c99
     async def process_frame(self, frame: Frame, direction: FrameDirection):
         await super().process_frame(frame, direction)
 
